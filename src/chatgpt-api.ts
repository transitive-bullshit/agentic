--- conflicted
+++ resolved
@@ -210,20 +210,17 @@
                       result.id = response.id
                     }
 
-<<<<<<< HEAD
                     if (response?.choices?.length) {
                       const delta = response.choices[0].delta
-                      if (delta?.content) {
-                        result.delta = delta.content
-                        result.text += delta.content
-                        result.detail = response
-
-                        if (delta.role) {
-                          result.role = delta.role
-                        }
-
-                        res(onProgress?.(result))
+                      result.delta = delta.content
+                      if (delta?.content) result.text += delta.content
+                      result.detail = response
+
+                      if (delta.role) {
+                        result.role = delta.role
                       }
+
+                      res(onProgress?.(result))
                     }
                   } catch (err) {
                     console.warn(
@@ -231,19 +228,6 @@
                       err
                     )
                     return reject(err)
-=======
-                  if (response?.choices?.length) {
-                    const delta = response.choices[0].delta
-                    result.delta = delta.content
-                    if (delta?.content) result.text += delta.content
-                    result.detail = response
-
-                    if (delta.role) {
-                      result.role = delta.role
-                    }
-
-                    onProgress?.(result)
->>>>>>> 950100ab
                   }
                 }
               },
