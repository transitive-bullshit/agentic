--- conflicted
+++ resolved
@@ -144,13 +144,9 @@
       timeoutMs,
       onProgress,
       stream = onProgress ? true : false,
-<<<<<<< HEAD
-      progressTimeoutMs,
-      completionParams
-=======
       completionParams,
-      conversationId
->>>>>>> 600b35ea
+      conversationId,
+      progressTimeoutMs
     } = opts
 
     let { abortSignal } = opts
@@ -224,32 +220,24 @@
                     return resolve(result)
                   }
 
-<<<<<<< HEAD
                   try {
                     const response: types.openai.CreateChatCompletionDeltaResponse =
                       JSON.parse(data)
-=======
-                  if (response.choices?.length) {
-                    const delta = response.choices[0].delta
-                    result.delta = delta.content
-                    if (delta?.content) result.text += delta.content
->>>>>>> 600b35ea
 
                     if (response.id) {
                       result.id = response.id
                     }
 
-<<<<<<< HEAD
-                    if (response?.choices?.length) {
+                    if (response.choices?.length) {
                       const delta = response.choices[0].delta
                       result.delta = delta.content
                       if (delta?.content) result.text += delta.content
-                      result.detail = response
 
                       if (delta.role) {
                         result.role = delta.role
                       }
 
+                      result.detail = response
                       res(onProgress?.(result))
                     }
                   } catch (err) {
@@ -258,10 +246,6 @@
                       err
                     )
                     return reject(err)
-=======
-                    result.detail = response
-                    onProgress?.(result)
->>>>>>> 600b35ea
                   }
                 }
               },
